/*
 * vim:fileencoding=utf-8
 * fonts.c
 * Copyright (C) 2017 Kovid Goyal <kovid at kovidgoyal.net>
 *
 * Distributed under terms of the GPL3 license.
 */

#include "fonts.h"
#include "state.h"
#include "emoji.h"
#include "unicode-data.h"

#define MISSING_GLYPH 4
#define MAX_NUM_EXTRA_GLYPHS 8u
#define CELLS_IN_CANVAS ((MAX_NUM_EXTRA_GLYPHS + 1u) * 3u)
#define MAX_NUM_EXTRA_GLYPHS_PUA 4u

typedef void (*send_sprite_to_gpu_func)(FONTS_DATA_HANDLE fg, unsigned int, unsigned int, unsigned int, pixel*);
send_sprite_to_gpu_func current_send_sprite_to_gpu = NULL;
static PyObject *python_send_to_gpu_impl = NULL;
extern PyTypeObject Line_Type;

typedef struct SpecialGlyphCache SpecialGlyphCache;
enum {NO_FONT=-3, MISSING_FONT=-2, BLANK_FONT=-1, BOX_FONT=0};


typedef struct {
    glyph_index data[MAX_NUM_EXTRA_GLYPHS];
} ExtraGlyphs;

typedef struct SpritePosition SpritePosition;
struct SpritePosition {
    SpritePosition *next;
    bool filled, rendered, colored;
    sprite_index x, y, z;
    uint8_t ligature_index;
    glyph_index glyph;
    ExtraGlyphs extra_glyphs;
};

#define SPECIAL_FILLED_MASK 1
#define SPECIAL_VALUE_MASK 2
#define EMPTY_FILLED_MASK 4
#define EMPTY_VALUE_MASK 8
#define SPECIAL_GLYPH_CACHE_SIZE 1024

struct SpecialGlyphCache {
    SpecialGlyphCache *next;
    glyph_index glyph;
    uint8_t data;
};

typedef struct {
    size_t max_y;
    unsigned int x, y, z, xnum, ynum;
} GPUSpriteTracker;


static hb_buffer_t *harfbuzz_buffer = NULL;
static hb_feature_t hb_features[3] = {{0}};
static char_type shape_buffer[4096] = {0};
static size_t max_texture_size = 1024, max_array_len = 1024;
typedef enum { LIGA_FEATURE, DLIG_FEATURE, CALT_FEATURE } HBFeature;

typedef struct {
    char_type left, right;
    size_t font_idx;
} SymbolMap;

static SymbolMap *symbol_maps = NULL;
static size_t num_symbol_maps = 0;



typedef struct {
    PyObject *face;
    // Map glyphs to sprite map co-ords
    SpritePosition sprite_map[1024];
    hb_feature_t hb_features[8];
    size_t num_hb_features;
    SpecialGlyphCache special_glyph_cache[SPECIAL_GLYPH_CACHE_SIZE];
    bool bold, italic, emoji_presentation;
} Font;

typedef struct {
    FONTS_DATA_HEAD
    id_type id;
    unsigned int baseline, underline_position, underline_thickness;
    size_t fonts_capacity, fonts_count, fallback_fonts_count;
    ssize_t medium_font_idx, bold_font_idx, italic_font_idx, bi_font_idx, first_symbol_font_idx, first_fallback_font_idx;
    Font *fonts;
    pixel *canvas;
    GPUSpriteTracker sprite_tracker;
} FontGroup;

static FontGroup* font_groups = NULL;
static size_t font_groups_capacity = 0;
static size_t num_font_groups = 0;
static id_type font_group_id_counter = 0;
static void initialize_font_group(FontGroup *fg);

static inline void
save_window_font_groups(void) {
    for (size_t o = 0; o < global_state.num_os_windows; o++) {
        OSWindow *w = global_state.os_windows + o;
        w->temp_font_group_id = w->fonts_data ? ((FontGroup*)(w->fonts_data))->id : 0;
    }
}

static inline void
restore_window_font_groups(void) {
    for (size_t o = 0; o < global_state.num_os_windows; o++) {
        OSWindow *w = global_state.os_windows + o;
        w->fonts_data = NULL;
        for (size_t i = 0; i < num_font_groups; i++) {
            if (font_groups[i].id == w->temp_font_group_id) {
                w->fonts_data = (FONTS_DATA_HANDLE)(font_groups + i);
                break;
            }
        }
    }
}

static inline bool
font_group_is_unused(FontGroup *fg) {
    for (size_t o = 0; o < global_state.num_os_windows; o++) {
        OSWindow *w = global_state.os_windows + o;
        if (w->temp_font_group_id == fg->id) return false;
    }
    return true;
}

static inline void
trim_unused_font_groups(void) {
    save_window_font_groups();
    size_t i = 0;
    while (i < num_font_groups) {
        if (font_group_is_unused(font_groups + i)) {
            size_t num_to_right = (--num_font_groups) - i;
            if (!num_to_right) break;
            memmove(font_groups + i, font_groups + 1 + i, num_to_right * sizeof(FontGroup));
        } else i++;
    }
    restore_window_font_groups();
}

static inline void
add_font_group(void) {
    if (num_font_groups) trim_unused_font_groups();
    if (num_font_groups >= font_groups_capacity) {
        save_window_font_groups();
        font_groups_capacity += 5;
        font_groups = realloc(font_groups, sizeof(FontGroup) * font_groups_capacity);
        if (font_groups == NULL) fatal("Out of memory creating a new font group");
        restore_window_font_groups();
    }
    num_font_groups++;
}

static inline FontGroup*
font_group_for(double font_sz_in_pts, double logical_dpi_x, double logical_dpi_y) {
    for (size_t i = 0; i < num_font_groups; i++) {
        FontGroup *fg = font_groups + i;
        if (fg->font_sz_in_pts == font_sz_in_pts && fg->logical_dpi_x == logical_dpi_x && fg->logical_dpi_y == logical_dpi_y) return fg;
    }
    add_font_group();
    FontGroup *fg = font_groups + num_font_groups - 1;
    zero_at_ptr(fg);
    fg->font_sz_in_pts = font_sz_in_pts;
    fg->logical_dpi_x = logical_dpi_x;
    fg->logical_dpi_y = logical_dpi_y;
    fg->id = ++font_group_id_counter;
    initialize_font_group(fg);
    return fg;
}

static inline void
clear_canvas(FontGroup *fg) {
    if (fg->canvas) memset(fg->canvas, 0, CELLS_IN_CANVAS * fg->cell_width * fg->cell_height * sizeof(pixel));
}



// Sprites {{{

static inline void
sprite_map_set_error(int error) {
    switch(error) {
        case 1:
            PyErr_NoMemory(); break;
        case 2:
            PyErr_SetString(PyExc_RuntimeError, "Out of texture space for sprites"); break;
        default:
            PyErr_SetString(PyExc_RuntimeError, "Unknown error occurred while allocating sprites"); break;
    }
}

void
sprite_tracker_set_limits(size_t max_texture_size_, size_t max_array_len_) {
    max_texture_size = max_texture_size_;
    max_array_len = MIN(0xfffu, max_array_len_);
}

static inline void
do_increment(FontGroup *fg, int *error) {
    fg->sprite_tracker.x++;
    if (fg->sprite_tracker.x >= fg->sprite_tracker.xnum) {
        fg->sprite_tracker.x = 0; fg->sprite_tracker.y++;
        fg->sprite_tracker.ynum = MIN(MAX(fg->sprite_tracker.ynum, fg->sprite_tracker.y + 1), fg->sprite_tracker.max_y);
        if (fg->sprite_tracker.y >= fg->sprite_tracker.max_y) {
            fg->sprite_tracker.y = 0; fg->sprite_tracker.z++;
            if (fg->sprite_tracker.z >= MIN((size_t)UINT16_MAX, max_array_len)) *error = 2;
        }
    }
}


static inline bool
extra_glyphs_equal(ExtraGlyphs *a, ExtraGlyphs *b) {
    for (size_t i = 0; i < MAX_NUM_EXTRA_GLYPHS; i++) {
        if (a->data[i] != b->data[i]) return false;
        if (a->data[i] == 0) return true;
    }
    return true;
}


static SpritePosition*
sprite_position_for(FontGroup *fg, Font *font, glyph_index glyph, ExtraGlyphs *extra_glyphs, uint8_t ligature_index, int *error) {
    glyph_index idx = glyph & (SPECIAL_GLYPH_CACHE_SIZE - 1);
    SpritePosition *s = font->sprite_map + idx;
    // Optimize for the common case of glyph under 1024 already in the cache
    if (LIKELY(s->glyph == glyph && s->filled && extra_glyphs_equal(&s->extra_glyphs, extra_glyphs) && s->ligature_index == ligature_index)) return s;  // Cache hit
    while(true) {
        if (s->filled) {
            if (s->glyph == glyph && extra_glyphs_equal(&s->extra_glyphs, extra_glyphs) && s->ligature_index == ligature_index) return s;  // Cache hit
        } else {
            break;
        }
        if (!s->next) {
            s->next = calloc(1, sizeof(SpritePosition));
            if (s->next == NULL) { *error = 1; return NULL; }
        }
        s = s->next;
    }
    s->glyph = glyph;
    memcpy(&s->extra_glyphs, extra_glyphs, sizeof(ExtraGlyphs));
    s->ligature_index = ligature_index;
    s->filled = true;
    s->rendered = false;
    s->colored = false;
    s->x = fg->sprite_tracker.x; s->y = fg->sprite_tracker.y; s->z = fg->sprite_tracker.z;
    do_increment(fg, error);
    return s;
}

static inline SpecialGlyphCache*
special_glyph_cache_for(Font *font, glyph_index glyph, uint8_t filled_mask) {
    SpecialGlyphCache *s = font->special_glyph_cache + (glyph & 0x3ff);
    // Optimize for the common case of glyph under SPECIAL_GLYPH_CACHE_SIZE already in the cache
    if (LIKELY(s->glyph == glyph && s->data & filled_mask)) return s;  // Cache hit
    while(true) {
        if (s->data & filled_mask) {
            if (s->glyph == glyph) return s;  // Cache hit
        } else {
            if (!s->glyph) break;  // Empty cache slot
            else if (s->glyph == glyph) return s;  // Cache slot that contains other data than the data indicated by filled_mask
        }
        if (!s->next) {
            s->next = calloc(1, sizeof(SpecialGlyphCache));
            if (s->next == NULL) return NULL;
        }
        s = s->next;
    }
    s->glyph = glyph;
    return s;
}

void
sprite_tracker_current_layout(FONTS_DATA_HANDLE data, unsigned int *x, unsigned int *y, unsigned int *z) {
    FontGroup *fg = (FontGroup*)data;
    *x = fg->sprite_tracker.xnum; *y = fg->sprite_tracker.ynum; *z = fg->sprite_tracker.z;
}

void
free_maps(Font *font) {
#define free_a_map(type, attr) {\
    type *s, *t; \
    for (size_t i = 0; i < sizeof(font->attr)/sizeof(font->attr[0]); i++) { \
        s = font->attr[i].next; \
        while (s) { \
            t = s; \
            s = s->next; \
            free(t); \
        } \
    }\
    memset(font->attr, 0, sizeof(font->attr)); \
}
    free_a_map(SpritePosition, sprite_map);
    free_a_map(SpecialGlyphCache, special_glyph_cache);
#undef free_a_map
}

void
clear_sprite_map(Font *font) {
#define CLEAR(s) s->filled = false; s->rendered = false; s->colored = false; s->glyph = 0; zero_at_ptr(&s->extra_glyphs); s->x = 0; s->y = 0; s->z = 0; s->ligature_index = 0;
    SpritePosition *s;
    for (size_t i = 0; i < sizeof(font->sprite_map)/sizeof(font->sprite_map[0]); i++) {
        s = font->sprite_map + i;
        CLEAR(s);
        while ((s = s->next)) {
            CLEAR(s);
        }
    }
#undef CLEAR
}

void
clear_special_glyph_cache(Font *font) {
#define CLEAR(s) s->data = 0; s->glyph = 0;
    SpecialGlyphCache *s;
    for (size_t i = 0; i < sizeof(font->special_glyph_cache)/sizeof(font->special_glyph_cache[0]); i++) {
        s = font->special_glyph_cache + i;
        CLEAR(s);
        while ((s = s->next)) {
            CLEAR(s);
        }
    }
#undef CLEAR
}

static void
sprite_tracker_set_layout(GPUSpriteTracker *sprite_tracker, unsigned int cell_width, unsigned int cell_height) {
    sprite_tracker->xnum = MIN(MAX(1u, max_texture_size / cell_width), (size_t)UINT16_MAX);
    sprite_tracker->max_y = MIN(MAX(1u, max_texture_size / cell_height), (size_t)UINT16_MAX);
    sprite_tracker->ynum = 1;
    sprite_tracker->x = 0; sprite_tracker->y = 0; sprite_tracker->z = 0;
}
// }}}

static inline PyObject*
desc_to_face(PyObject *desc, FONTS_DATA_HANDLE fg) {
    PyObject *d = specialize_font_descriptor(desc, fg);
    if (d == NULL) return NULL;
    PyObject *ans = face_from_descriptor(d, fg);
    Py_DECREF(d);
    return ans;
}

static inline void
copy_hb_feature(Font *f, HBFeature which) {
    memcpy(f->hb_features + f->num_hb_features++, hb_features + which, sizeof(hb_features[0]));
}

static inline bool
init_font(Font *f, PyObject *face, bool bold, bool italic, bool emoji_presentation) {
    f->face = face; Py_INCREF(f->face);
    f->bold = bold; f->italic = italic; f->emoji_presentation = emoji_presentation;
    f->num_hb_features = 0;
    const char *psname = postscript_name_for_face(face);
    if (strstr(psname, "NimbusMonoPS-") == psname) {
        copy_hb_feature(f, LIGA_FEATURE); copy_hb_feature(f, DLIG_FEATURE);
    }
    copy_hb_feature(f, CALT_FEATURE);
    return true;
}

static inline void
del_font(Font *f) {
    Py_CLEAR(f->face);
    free_maps(f);
    f->bold = false; f->italic = false;
}

static inline void
del_font_group(FontGroup *fg) {
    free(fg->canvas); fg->canvas = NULL;
    fg->sprite_map = free_sprite_map(fg->sprite_map);
    for (size_t i = 0; i < fg->fonts_count; i++) del_font(fg->fonts + i);
    free(fg->fonts); fg->fonts = NULL;
}

static inline void
free_font_groups(void) {
    if (font_groups) {
        for (size_t i = 0; i < num_font_groups; i++) del_font_group(font_groups + i);
        free(font_groups); font_groups = NULL;
        font_groups_capacity = 0; num_font_groups = 0;
    }
}

static void
python_send_to_gpu(FONTS_DATA_HANDLE fg, unsigned int x, unsigned int y, unsigned int z, pixel* buf) {
    if (python_send_to_gpu_impl) {
        if (!num_font_groups) fatal("Cannot call send to gpu with no font groups");
        PyObject *ret = PyObject_CallFunction(python_send_to_gpu_impl, "IIIN", x, y, z, PyBytes_FromStringAndSize((const char*)buf, sizeof(pixel) * fg->cell_width * fg->cell_height));
        if (ret == NULL) PyErr_Print();
        else Py_DECREF(ret);
    }
}


static inline void
calc_cell_metrics(FontGroup *fg) {
    unsigned int cell_height, cell_width, baseline, underline_position, underline_thickness;
    cell_metrics(fg->fonts[fg->medium_font_idx].face, &cell_width, &cell_height, &baseline, &underline_position, &underline_thickness);
    if (!cell_width) fatal("Failed to calculate cell width for the specified font");
    unsigned int before_cell_height = cell_height;
    int cw = cell_width, ch = cell_height;
    if (OPT(adjust_line_height_px) != 0) ch += OPT(adjust_line_height_px);
    if (OPT(adjust_line_height_frac) != 0.f) ch = (int)(ch * OPT(adjust_line_height_frac));
    if (OPT(adjust_column_width_px != 0)) cw += OPT(adjust_column_width_px);
    if (OPT(adjust_column_width_frac) != 0.f) cw = (int)(cw * OPT(adjust_column_width_frac));
#define MAX_DIM 1000
#define MIN_WIDTH 2
#define MIN_HEIGHT 4
    if (cw >= MIN_WIDTH && cw <= MAX_DIM) cell_width = cw;
    else log_error("Cell width invalid after adjustment, ignoring adjust_column_width");
    if (ch >= MIN_HEIGHT && ch <= MAX_DIM) cell_height = ch;
    else log_error("Cell height invalid after adjustment, ignoring adjust_line_height");
    int line_height_adjustment = cell_height - before_cell_height;
    if (cell_height < MIN_HEIGHT) fatal("Line height too small: %u", cell_height);
    if (cell_height > MAX_DIM) fatal("Line height too large: %u", cell_height);
    if (cell_width < MIN_WIDTH) fatal("Cell width too small: %u", cell_width);
    if (cell_width > MAX_DIM) fatal("Cell width too large: %u", cell_width);
#undef MIN_WIDTH
#undef MIN_HEIGHT
#undef MAX_DIM
    underline_position = MIN(cell_height - 1, underline_position);
    // ensure there is at least a couple of pixels available to render styled underlines
    while (underline_position > baseline + 1 && cell_height - underline_position < 2) underline_position--;
    if (line_height_adjustment > 1) {
        baseline += MIN(cell_height - 1, (unsigned)line_height_adjustment / 2);
        underline_position += MIN(cell_height - 1, (unsigned)line_height_adjustment / 2);
    }
    sprite_tracker_set_layout(&fg->sprite_tracker, cell_width, cell_height);
    fg->cell_width = cell_width; fg->cell_height = cell_height;
    fg->baseline = baseline; fg->underline_position = underline_position; fg->underline_thickness = underline_thickness;
    free(fg->canvas);
    fg->canvas = calloc(CELLS_IN_CANVAS * fg->cell_width * fg->cell_height, sizeof(pixel));
    if (!fg->canvas) fatal("Out of memory allocating canvas for font group");
}

static inline bool
face_has_codepoint(PyObject* face, char_type cp) {
    return glyph_id_for_codepoint(face, cp) > 0;
}

static inline bool
has_emoji_presentation(CPUCell *cpu_cell, GPUCell *gpu_cell) {
    return (gpu_cell->attrs & WIDTH_MASK) == 2 && is_emoji(cpu_cell->ch) && cpu_cell->cc_idx[0] != VS15;
}

static inline bool
has_cell_text(Font *self, CPUCell *cell) {
    if (!face_has_codepoint(self->face, cell->ch)) return false;
    for (unsigned i = 0; i < arraysz(cell->cc_idx) && cell->cc_idx[i]; i++) {
        combining_type cc_idx = cell->cc_idx[i];
        if (cc_idx == VS15 || cc_idx == VS16) continue;
        if (!face_has_codepoint(self->face, codepoint_for_mark(cc_idx))) return false;
    }
    return true;
}

static inline void
output_cell_fallback_data(CPUCell *cell, bool bold, bool italic, bool emoji_presentation, PyObject *face, bool new_face) {
    printf("U+%x ", cell->ch);
    for (unsigned i = 0; i < arraysz(cell->cc_idx) && cell->cc_idx[i]; i++) {
        printf("U+%x ", codepoint_for_mark(cell->cc_idx[i]));
    }
    if (bold) printf("bold ");
    if (italic) printf("italic ");
    if (emoji_presentation) printf("emoji_presentation ");
    PyObject_Print(face, stdout, 0);
    if (new_face) printf(" (new face)");
    printf("\n");
}

static inline ssize_t
load_fallback_font(FontGroup *fg, CPUCell *cell, bool bold, bool italic, bool emoji_presentation) {
    if (fg->fallback_fonts_count > 100) { log_error("Too many fallback fonts"); return MISSING_FONT; }
    ssize_t f;

    if (bold) f = fg->italic_font_idx > 0 ? fg->bi_font_idx : fg->bold_font_idx;
    else f = italic ? fg->italic_font_idx : fg->medium_font_idx;
    if (f < 0) f = fg->medium_font_idx;

    PyObject *face = create_fallback_face(fg->fonts[f].face, cell, bold, italic, emoji_presentation, (FONTS_DATA_HANDLE)fg);
    if (face == NULL) { PyErr_Print(); return MISSING_FONT; }
    if (face == Py_None) { Py_DECREF(face); return MISSING_FONT; }
    if (global_state.debug_font_fallback) output_cell_fallback_data(cell, bold, italic, emoji_presentation, face, true);
    set_size_for_face(face, fg->cell_height, true, (FONTS_DATA_HANDLE)fg);

    ensure_space_for(fg, fonts, Font, fg->fonts_count + 1, fonts_capacity, 5, true);
    ssize_t ans = fg->first_fallback_font_idx + fg->fallback_fonts_count;
    Font *af = &fg->fonts[ans];
    if (!init_font(af, face, bold, italic, emoji_presentation)) fatal("Out of memory");
    Py_DECREF(face);
    if (!has_cell_text(af, cell)) {
        if (global_state.debug_font_fallback) {
            printf("The font chosen by the OS for the text: ");
            printf("U+%x ", cell->ch);
            for (unsigned i = 0; i < arraysz(cell->cc_idx) && cell->cc_idx[i]; i++) {
                printf("U+%x ", codepoint_for_mark(cell->cc_idx[i]));
            }
            printf("is ");
            PyObject_Print(af->face, stdout, 0);
            printf(" but it does not actually contain glyphs for that text\n");
        }
        del_font(af);
        return MISSING_FONT;
    }
    fg->fallback_fonts_count++;
    fg->fonts_count++;
    return ans;
}

static inline ssize_t
fallback_font(FontGroup *fg, CPUCell *cpu_cell, GPUCell *gpu_cell) {
    bool bold = (gpu_cell->attrs >> BOLD_SHIFT) & 1;
    bool italic = (gpu_cell->attrs >> ITALIC_SHIFT) & 1;
    bool emoji_presentation = has_emoji_presentation(cpu_cell, gpu_cell);

    // Check if one of the existing fallback fonts has this text
    for (size_t i = 0, j = fg->first_fallback_font_idx; i < fg->fallback_fonts_count; i++, j++)  {
        Font *ff = fg->fonts +j;
        if (ff->bold == bold && ff->italic == italic && ff->emoji_presentation == emoji_presentation && has_cell_text(ff, cpu_cell)) {
            if (global_state.debug_font_fallback) output_cell_fallback_data(cpu_cell, bold, italic, emoji_presentation, ff->face, false);
            return j;
        }
    }

    return load_fallback_font(fg, cpu_cell, bold, italic, emoji_presentation);
}

static inline ssize_t
in_symbol_maps(FontGroup *fg, char_type ch) {
    for (size_t i = 0; i < num_symbol_maps; i++) {
        if (symbol_maps[i].left <= ch && ch <= symbol_maps[i].right) return fg->first_symbol_font_idx + symbol_maps[i].font_idx;
    }
    return NO_FONT;
}


// Decides which 'font' to use for a given cell.
//
// Possible results:
// - NO_FONT
// - MISSING_FONT
// - BLANK_FONT
// - BOX_FONT
// - an index in the fonts list
static inline ssize_t
font_for_cell(FontGroup *fg, CPUCell *cpu_cell, GPUCell *gpu_cell, bool *is_fallback_font, bool *is_emoji_presentation) {
    *is_fallback_font = false;
    *is_emoji_presentation = false;
START_ALLOW_CASE_RANGE
    ssize_t ans;
    switch(cpu_cell->ch) {
        case 0:
        case ' ':
        case '\t':
            return BLANK_FONT;
        case 0x2500 ... 0x2573:
        case 0x2574 ... 0x259f:
<<<<<<< HEAD
        case 0xe0b0: // 
        case 0xe0b2: // 
        case 0xe0b4: // 
        case 0xe0b6: // 
        case 0xe0b8: // 
        case 0xe0ba: //   
        case 0xe0bc: // 
        case 0xe0be: //   
=======
        case 0xe0b0 ... 0xe0b4:
        case 0xe0b6:
>>>>>>> 576b03c0
            return BOX_FONT;
        default:
            ans = in_symbol_maps(fg, cpu_cell->ch);
            if (ans > -1) return ans;
            switch(BI_VAL(gpu_cell->attrs)) {
                case 0:
                    ans = fg->medium_font_idx; break;
                case 1:
                    ans = fg->bold_font_idx ; break;
                case 2:
                    ans = fg->italic_font_idx; break;
                case 3:
                    ans = fg->bi_font_idx; break;
            }
            if (ans < 0) ans = fg->medium_font_idx;
            *is_emoji_presentation = has_emoji_presentation(cpu_cell, gpu_cell);
            if (!*is_emoji_presentation && has_cell_text(fg->fonts + ans, cpu_cell)) return ans;
            *is_fallback_font = true;
            return fallback_font(fg, cpu_cell, gpu_cell);
    }
END_ALLOW_CASE_RANGE
}

static inline void
set_sprite(GPUCell *cell, sprite_index x, sprite_index y, sprite_index z) {
    cell->sprite_x = x; cell->sprite_y = y; cell->sprite_z = z;
}

// Gives a unique (arbitrary) id to a box glyph
static inline glyph_index
box_glyph_id(char_type ch) {
START_ALLOW_CASE_RANGE
    switch(ch) {
        case 0x2500 ... 0x259f:
            return ch - 0x2500;
<<<<<<< HEAD
        case 0xe0b0: // 
            return 0x0fa;
        case 0xe0b2: // 
            return 0x0fb;
        case 0xe0b4: // 
            return 0x0fc;
        case 0xe0b6: // 
            return 0x0fd;
        case 0xe0b8: // 
            return 0x0fe;
        case 0xe0ba: // 
            return 0x0ff;
        case 0xe0bc: // 
            return 0x100;
        case 0xe0be: // 
            return 0x101;
=======
        case 0xe0b0 ... 0xe0d4:
            return 0xa0 + ch - 0xe0b0;
>>>>>>> 576b03c0
        default:
            return 0xfff;
    }
END_ALLOW_CASE_RANGE
}

static PyObject* box_drawing_function = NULL, *prerender_function = NULL, *descriptor_for_idx = NULL;

void
render_alpha_mask(uint8_t *alpha_mask, pixel* dest, Region *src_rect, Region *dest_rect, size_t src_stride, size_t dest_stride) {
    for (size_t sr = src_rect->top, dr = dest_rect->top; sr < src_rect->bottom && dr < dest_rect->bottom; sr++, dr++) {
        pixel *d = dest + dest_stride * dr;
        uint8_t *s = alpha_mask + src_stride * sr;
        for(size_t sc = src_rect->left, dc = dest_rect->left; sc < src_rect->right && dc < dest_rect->right; sc++, dc++) {
            pixel val = d[dc];
            uint8_t alpha = s[sc];
            d[dc] = 0xffffff00 | MIN(0xffu, alpha + (val & 0xff));
        }
    }
}

static void
render_box_cell(FontGroup *fg, CPUCell *cpu_cell, GPUCell *gpu_cell) {
    int error = 0;
    glyph_index glyph = box_glyph_id(cpu_cell->ch);
    static ExtraGlyphs extra_glyphs = {{0}};
    SpritePosition *sp = sprite_position_for(fg, &fg->fonts[BOX_FONT], glyph, &extra_glyphs, false, &error);
    if (sp == NULL) {
        sprite_map_set_error(error); PyErr_Print();
        set_sprite(gpu_cell, 0, 0, 0);
        return;
    }
    set_sprite(gpu_cell, sp->x, sp->y, sp->z);
    if (sp->rendered) return;
    sp->rendered = true;
    sp->colored = false;
    PyObject *ret = PyObject_CallFunction(box_drawing_function, "IIId", cpu_cell->ch, fg->cell_width, fg->cell_height, (fg->logical_dpi_x + fg->logical_dpi_y) / 2.0);
    if (ret == NULL) { PyErr_Print(); return; }
    uint8_t *alpha_mask = PyLong_AsVoidPtr(PyTuple_GET_ITEM(ret, 0));
    clear_canvas(fg);
    Region r = { .right = fg->cell_width, .bottom = fg->cell_height };
    render_alpha_mask(alpha_mask, fg->canvas, &r, &r, fg->cell_width, fg->cell_width);
    current_send_sprite_to_gpu((FONTS_DATA_HANDLE)fg, sp->x, sp->y, sp->z, fg->canvas);
    Py_DECREF(ret);
}

static inline void
load_hb_buffer(CPUCell *first_cpu_cell, GPUCell *first_gpu_cell, index_type num_cells) {
    index_type num;
    hb_buffer_clear_contents(harfbuzz_buffer);
    while (num_cells) {
        attrs_type prev_width = 0;
        for (num = 0; num_cells && num < arraysz(shape_buffer) - 20 - arraysz(first_cpu_cell->cc_idx); first_cpu_cell++, first_gpu_cell++, num_cells--) {
            if (prev_width == 2) { prev_width = 0; continue; }
            shape_buffer[num++] = first_cpu_cell->ch;
            prev_width = first_gpu_cell->attrs & WIDTH_MASK;
            for (unsigned i = 0; i < arraysz(first_cpu_cell->cc_idx) && first_cpu_cell->cc_idx[i]; i++) {
                shape_buffer[num++] = codepoint_for_mark(first_cpu_cell->cc_idx[i]);
            }
        }
        hb_buffer_add_utf32(harfbuzz_buffer, shape_buffer, num, 0, num);
    }
    hb_buffer_guess_segment_properties(harfbuzz_buffer);
}


static inline void
set_cell_sprite(GPUCell *cell, SpritePosition *sp) {
    cell->sprite_x = sp->x; cell->sprite_y = sp->y; cell->sprite_z = sp->z;
    if (sp->colored) cell->sprite_z |= 0x4000;
}

static inline pixel*
extract_cell_from_canvas(FontGroup *fg, unsigned int i, unsigned int num_cells) {
    pixel *ans = fg->canvas + (fg->cell_width * fg->cell_height * (CELLS_IN_CANVAS - 1)), *dest = ans, *src = fg->canvas + (i * fg->cell_width);
    unsigned int stride = fg->cell_width * num_cells;
    for (unsigned int r = 0; r < fg->cell_height; r++, dest += fg->cell_width, src += stride) memcpy(dest, src, fg->cell_width * sizeof(pixel));
    return ans;
}

static inline void
render_group(FontGroup *fg, unsigned int num_cells, unsigned int num_glyphs, CPUCell *cpu_cells, GPUCell *gpu_cells, hb_glyph_info_t *info, hb_glyph_position_t *positions, Font *font, glyph_index glyph, ExtraGlyphs *extra_glyphs, bool center_glyph) {
    static SpritePosition* sprite_position[16];
    int error = 0;
    num_cells = MIN(sizeof(sprite_position)/sizeof(sprite_position[0]), num_cells);
    for (unsigned int i = 0; i < num_cells; i++) {
        sprite_position[i] = sprite_position_for(fg, font, glyph, extra_glyphs, (uint8_t)i, &error);
        if (error != 0) { sprite_map_set_error(error); PyErr_Print(); return; }
    }
    if (sprite_position[0]->rendered) {
        for (unsigned int i = 0; i < num_cells; i++) { set_cell_sprite(gpu_cells + i, sprite_position[i]); }
        return;
    }

    clear_canvas(fg);
    bool was_colored = (gpu_cells->attrs & WIDTH_MASK) == 2 && is_emoji(cpu_cells->ch);
    render_glyphs_in_cells(font->face, font->bold, font->italic, info, positions, num_glyphs, fg->canvas, fg->cell_width, fg->cell_height, num_cells, fg->baseline, &was_colored, (FONTS_DATA_HANDLE)fg, center_glyph);
    if (PyErr_Occurred()) PyErr_Print();

    for (unsigned int i = 0; i < num_cells; i++) {
        sprite_position[i]->rendered = true;
        sprite_position[i]->colored = was_colored;
        set_cell_sprite(gpu_cells + i, sprite_position[i]);
        pixel *buf = num_cells == 1 ? fg->canvas : extract_cell_from_canvas(fg, i, num_cells);
        current_send_sprite_to_gpu((FONTS_DATA_HANDLE)fg, sprite_position[i]->x, sprite_position[i]->y, sprite_position[i]->z, buf);
    }

}

typedef struct {
    CPUCell *cpu_cell;
    GPUCell *gpu_cell;
    unsigned int num_codepoints;
    unsigned int codepoints_consumed;
    char_type current_codepoint;
} CellData;

typedef struct {
    unsigned int first_glyph_idx, first_cell_idx, num_glyphs, num_cells;
    bool has_special_glyph;
} Group;

typedef struct {
    uint32_t previous_cluster;
    bool prev_was_special, prev_was_empty;
    CellData current_cell_data;
    Group *groups;
    size_t groups_capacity, group_idx, glyph_idx, cell_idx, num_cells, num_glyphs;
    CPUCell *first_cpu_cell, *last_cpu_cell;
    GPUCell *first_gpu_cell, *last_gpu_cell;
    hb_glyph_info_t *info;
    hb_glyph_position_t *positions;
} GroupState;

static GroupState group_state = {0};

static inline unsigned int
num_codepoints_in_cell(CPUCell *cell) {
    unsigned int ans = 1;
    for (unsigned i = 0; i < arraysz(cell->cc_idx) && cell->cc_idx[i]; i++) ans++;
    return ans;
}

static inline void
shape(CPUCell *first_cpu_cell, GPUCell *first_gpu_cell, index_type num_cells, hb_font_t *font, Font *fobj, bool disable_ligature) {
    if (group_state.groups_capacity <= 2 * num_cells) {
        group_state.groups_capacity = MAX(128u, 2 * num_cells);  // avoid unnecessary reallocs
        group_state.groups = realloc(group_state.groups, sizeof(Group) * group_state.groups_capacity);
        if (!group_state.groups) fatal("Out of memory");
    }
    group_state.previous_cluster = UINT32_MAX;
    group_state.prev_was_special = false;
    group_state.prev_was_empty = false;
    group_state.current_cell_data.cpu_cell = first_cpu_cell;
    group_state.current_cell_data.gpu_cell = first_gpu_cell;
    group_state.current_cell_data.num_codepoints = num_codepoints_in_cell(first_cpu_cell);
    group_state.current_cell_data.codepoints_consumed = 0;
    group_state.current_cell_data.current_codepoint = first_cpu_cell->ch;
    zero_at_ptr_count(group_state.groups, group_state.groups_capacity);
    group_state.group_idx = 0;
    group_state.glyph_idx = 0;
    group_state.cell_idx = 0;
    group_state.num_cells = num_cells;
    group_state.first_cpu_cell = first_cpu_cell;
    group_state.first_gpu_cell = first_gpu_cell;
    group_state.last_cpu_cell = first_cpu_cell + (num_cells ? num_cells - 1 : 0);
    group_state.last_gpu_cell = first_gpu_cell + (num_cells ? num_cells - 1 : 0);
    load_hb_buffer(first_cpu_cell, first_gpu_cell, num_cells);

    hb_shape(font, harfbuzz_buffer, fobj->hb_features, fobj->num_hb_features - (disable_ligature ? 0 : 1));

    unsigned int info_length, positions_length;
    group_state.info = hb_buffer_get_glyph_infos(harfbuzz_buffer, &info_length);
    group_state.positions = hb_buffer_get_glyph_positions(harfbuzz_buffer, &positions_length);
    if (!group_state.info || !group_state.positions) group_state.num_glyphs = 0;
    else group_state.num_glyphs = MIN(info_length, positions_length);
}

static inline bool
is_special_glyph(glyph_index glyph_id, Font *font, CellData* cell_data) {
    // A glyph is special if the codepoint it corresponds to matches a
    // different glyph in the font
    SpecialGlyphCache *s = special_glyph_cache_for(font, glyph_id, SPECIAL_FILLED_MASK);
    if (s == NULL) return false;
    if (!(s->data & SPECIAL_FILLED_MASK)) {
        bool is_special = cell_data->current_codepoint ? (
            glyph_id != glyph_id_for_codepoint(font->face, cell_data->current_codepoint) ? true : false)
            :
            false;
        uint8_t val = is_special ? SPECIAL_VALUE_MASK : 0;
        s->data |= val | SPECIAL_FILLED_MASK;
    }
    return s->data & SPECIAL_VALUE_MASK;
}

static inline bool
is_empty_glyph(glyph_index glyph_id, Font *font) {
    // A glyph is empty if its metrics have a width of zero
    SpecialGlyphCache *s = special_glyph_cache_for(font, glyph_id, EMPTY_FILLED_MASK);
    if (s == NULL) return false;
    if (!(s->data & EMPTY_FILLED_MASK)) {
        uint8_t val = is_glyph_empty(font->face, glyph_id) ? EMPTY_VALUE_MASK : 0;
        s->data |= val | EMPTY_FILLED_MASK;
    }
    return s->data & EMPTY_VALUE_MASK;
}

static inline unsigned int
check_cell_consumed(CellData *cell_data, CPUCell *last_cpu_cell) {
    cell_data->codepoints_consumed++;
    if (cell_data->codepoints_consumed >= cell_data->num_codepoints) {
        attrs_type width = cell_data->gpu_cell->attrs & WIDTH_MASK;
        cell_data->cpu_cell += MAX(1, width);
        cell_data->gpu_cell += MAX(1, width);
        cell_data->codepoints_consumed = 0;
        if (cell_data->cpu_cell <= last_cpu_cell) {
            cell_data->num_codepoints = num_codepoints_in_cell(cell_data->cpu_cell);
            cell_data->current_codepoint = cell_data->cpu_cell->ch;
        } else cell_data->current_codepoint = 0;
        return width;
    } else {
        switch(cell_data->codepoints_consumed) {
            case 0:
                cell_data->current_codepoint = cell_data->cpu_cell->ch;
                break;
            default: {
                index_type mark = cell_data->cpu_cell->cc_idx[cell_data->codepoints_consumed - 1];
                // VS15/16 cause rendering to break, as they get marked as
                // special glyphs, so map to 0, to avoid that
                cell_data->current_codepoint = (mark == VS15 || mark == VS16) ? 0 : codepoint_for_mark(mark);
                break;
            }
        }
    }
    return 0;
}


static inline void
shape_run(CPUCell *first_cpu_cell, GPUCell *first_gpu_cell, index_type num_cells, Font *font, bool disable_ligature) {
    shape(first_cpu_cell, first_gpu_cell, num_cells, harfbuzz_font_for_face(font->face), font, disable_ligature);
#if 0
        static char dbuf[1024];
        // You can also generate this easily using hb-shape --show-extents --cluster-level=1 --shapers=ot /path/to/font/file text
        hb_buffer_serialize_glyphs(harfbuzz_buffer, 0, group_state.num_glyphs, dbuf, sizeof(dbuf), NULL, harfbuzz_font_for_face(font->face), HB_BUFFER_SERIALIZE_FORMAT_TEXT, HB_BUFFER_SERIALIZE_FLAG_DEFAULT | HB_BUFFER_SERIALIZE_FLAG_GLYPH_EXTENTS);
        printf("\n%s\n", dbuf);
#endif
    /* Now distribute the glyphs into groups of cells
     * Considerations to keep in mind:
     * Group sizes should be as small as possible for best performance
     * Combining chars can result in multiple glyphs rendered into a single cell
     * Emoji and East Asian wide chars can cause a single glyph to be rendered over multiple cells
     * Ligature fonts, take two common approaches:
     * 1. ABC becomes EMPTY, EMPTY, WIDE GLYPH this means we have to render N glyphs in N cells (example Fira Code)
     * 2. ABC becomes WIDE GLYPH this means we have to render one glyph in N cells (example Operator Mono Lig)
     *
     * We rely on the cluster numbers from harfbuzz to tell us how many unicode codepoints a glyph corresponds to.
     * Then we check if the glyph is a ligature glyph (is_special_glyph) and if it is an empty glyph. These three
     * datapoints give us enough information to satisfy the constraint above, for a wide variety of fonts.
     */
    uint32_t cluster, next_cluster;
    bool add_to_current_group;
#define G(x) (group_state.x)
#define MAX_GLYPHS_IN_GROUP (MAX_NUM_EXTRA_GLYPHS + 1u)
    while (G(glyph_idx) < G(num_glyphs) && G(cell_idx) < G(num_cells)) {
        glyph_index glyph_id = G(info)[G(glyph_idx)].codepoint;
        cluster = G(info)[G(glyph_idx)].cluster;
        bool is_special = is_special_glyph(glyph_id, font, &G(current_cell_data));
        bool is_empty = is_special && is_empty_glyph(glyph_id, font);
        uint32_t num_codepoints_used_by_glyph = 0;
        bool is_last_glyph = G(glyph_idx) == G(num_glyphs) - 1;
        Group *current_group = G(groups) + G(group_idx);
        if (is_last_glyph) {
            num_codepoints_used_by_glyph = UINT32_MAX;
        } else {
            next_cluster = G(info)[G(glyph_idx) + 1].cluster;
            // RTL languages like Arabic have decreasing cluster numbers
            if (next_cluster != cluster) num_codepoints_used_by_glyph = cluster > next_cluster ? cluster - next_cluster : next_cluster - cluster;
        }
        if (!current_group->num_glyphs) {
            add_to_current_group = true;
        } else {
            if (is_special) {
                add_to_current_group = G(prev_was_empty);
            } else {
                add_to_current_group = !G(prev_was_special);
            }
        }
        if (current_group->num_glyphs >= MAX_GLYPHS_IN_GROUP || current_group->num_cells >= MAX_GLYPHS_IN_GROUP) add_to_current_group = false;

        if (!add_to_current_group) { G(group_idx)++; current_group = G(groups) + G(group_idx); }
        if (!current_group->num_glyphs++) {
            current_group->first_glyph_idx = G(glyph_idx);
            current_group->first_cell_idx = G(cell_idx);
        }
#define MOVE_GLYPH_TO_NEXT_GROUP(start_cell_idx) { \
    current_group->num_glyphs--; \
    G(group_idx)++; current_group = G(groups) + G(group_idx); \
    current_group->first_cell_idx = start_cell_idx; \
    current_group->num_glyphs = 1; \
    current_group->first_glyph_idx = G(glyph_idx); \
}
        if (is_special) current_group->has_special_glyph = true;
        if (is_last_glyph) {
            // soak up all remaining cells
            if (G(cell_idx) < G(num_cells)) {
                unsigned int num_left = G(num_cells) - G(cell_idx);
                if (current_group->num_cells + num_left > MAX_GLYPHS_IN_GROUP) MOVE_GLYPH_TO_NEXT_GROUP(G(cell_idx));
                current_group->num_cells += num_left;
                if (current_group->num_cells > MAX_GLYPHS_IN_GROUP) current_group->num_cells = MAX_GLYPHS_IN_GROUP;  // leave any trailing cells empty
                G(cell_idx) += num_left;
            }
        } else {
            unsigned int num_cells_consumed = 0, start_cell_idx = G(cell_idx);
            while (num_codepoints_used_by_glyph && G(cell_idx) < G(num_cells)) {
                unsigned int w = check_cell_consumed(&G(current_cell_data), G(last_cpu_cell));
                G(cell_idx) += w;
                num_cells_consumed += w;
                num_codepoints_used_by_glyph--;
            }
            if (num_cells_consumed) {
                if (num_cells_consumed > MAX_GLYPHS_IN_GROUP) {
                    // Nasty, a single glyph used more than MAX_GLYPHS_IN_GROUP cells, we cannot render this case correctly
                    log_error("The glyph: %u needs more than %u cells, cannot render it", glyph_id, MAX_GLYPHS_IN_GROUP);
                    current_group->num_glyphs--;
                    while (num_cells_consumed) {
                        G(group_idx)++; current_group = G(groups) + G(group_idx);
                        current_group->num_glyphs = 1; current_group->first_glyph_idx = G(glyph_idx);
                        current_group->num_cells = MIN(num_cells_consumed, MAX_GLYPHS_IN_GROUP);
                        current_group->first_cell_idx = start_cell_idx;
                        start_cell_idx += current_group->num_cells;
                        num_cells_consumed -= current_group->num_cells;
                    }
                } else {
                    if (num_cells_consumed + current_group->num_cells > MAX_GLYPHS_IN_GROUP) MOVE_GLYPH_TO_NEXT_GROUP(start_cell_idx);
                    current_group->num_cells += num_cells_consumed;
                    if (!is_special) {  // not a ligature, end the group
                        G(group_idx)++; current_group = G(groups) + G(group_idx);
                    }
                }
            }
        }

        G(prev_was_special) = is_special;
        G(prev_was_empty) = is_empty;
        G(previous_cluster) = cluster;
        G(glyph_idx)++;
    }
#undef MOVE_GLYPH_TO_NEXT_GROUP
#undef MAX_GLYPHS_IN_GROUP
}

static inline void
merge_groups_for_pua_space_ligature(void) {
    while (G(group_idx) > 0) {
        Group *g = G(groups), *g1 = G(groups) + 1;
        g->num_cells += g1->num_cells;
        // We dont want the space glyphs rendered because some stupid
        // fonts like PowerLine dont have a space glyph
        // https://github.com/kovidgoyal/kitty/issues/1225
        /* g->num_glyphs += g1->num_glyphs; */
        /* g->num_glyphs = MIN(g->num_glyphs, MAX_NUM_EXTRA_GLYPHS + 1); */
        G(group_idx)--;
    }
}

static inline void
split_run_at_offset(index_type cursor_offset, index_type *left, index_type *right) {
    *left = 0; *right = 0;
    for (unsigned idx = 0; idx < G(group_idx) + 1; idx++) {
        Group *group = G(groups) + idx;
        if (group->first_cell_idx <= cursor_offset && cursor_offset < group->first_cell_idx + group->num_cells) {
            GPUCell *first_cell = G(first_gpu_cell) + group->first_cell_idx;
            if (group->num_cells > 1 && group->has_special_glyph && (first_cell->attrs & WIDTH_MASK) == 1) {
                // likely a calt ligature
                *left = group->first_cell_idx; *right = group->first_cell_idx + group->num_cells;
            }
            break;
        }
    }
}


static inline void
render_groups(FontGroup *fg, Font *font, bool center_glyph) {
    unsigned idx = 0;
    ExtraGlyphs ed;
    while (idx <= G(group_idx)) {
        Group *group = G(groups) + idx;
        if (!group->num_cells) break;
        /* printf("Group: idx: %u num_cells: %u num_glyphs: %u first_glyph_idx: %u first_cell_idx: %u total_num_glyphs: %zu\n", */
        /*         idx, group->num_cells, group->num_glyphs, group->first_glyph_idx, group->first_cell_idx, group_state.num_glyphs); */
        glyph_index primary = group->num_glyphs ? G(info)[group->first_glyph_idx].codepoint : 0;
        unsigned int i;
        int last = -1;
        for (i = 1; i < MIN(arraysz(ed.data) + 1, group->num_glyphs); i++) { last = i - 1; ed.data[last] = G(info)[group->first_glyph_idx + i].codepoint; }
        if ((size_t)(last + 1) < arraysz(ed.data)) ed.data[last + 1] = 0;
        render_group(fg, group->num_cells, group->num_glyphs, G(first_cpu_cell) + group->first_cell_idx, G(first_gpu_cell) + group->first_cell_idx, G(info) + group->first_glyph_idx, G(positions) + group->first_glyph_idx, font, primary, &ed, center_glyph);
        idx++;
    }
}

static PyObject*
test_shape(PyObject UNUSED *self, PyObject *args) {
    Line *line;
    char *path = NULL;
    int index = 0;
    if(!PyArg_ParseTuple(args, "O!|zi", &Line_Type, &line, &path, &index)) return NULL;
    index_type num = 0;
    while(num < line->xnum && line->cpu_cells[num].ch) num += line->gpu_cells[num].attrs & WIDTH_MASK;
    PyObject *face = NULL;
    Font *font;
    if (!num_font_groups) { PyErr_SetString(PyExc_RuntimeError, "must create at least one font group first"); return NULL; }
    if (path) {
        face = face_from_path(path, index, (FONTS_DATA_HANDLE)font_groups);
        if (face == NULL) return NULL;
        font = calloc(1, sizeof(Font));
        font->face = face;
        font->hb_features[0] = hb_features[CALT_FEATURE];
        font->num_hb_features = 1;
    } else {
        FontGroup *fg = font_groups;
        font = fg->fonts + fg->medium_font_idx;
    }
    shape_run(line->cpu_cells, line->gpu_cells, num, font, false);

    PyObject *ans = PyList_New(0);
    unsigned int idx = 0;
    glyph_index first_glyph;
    while (idx <= G(group_idx)) {
        Group *group = G(groups) + idx;
        if (!group->num_cells) break;
        first_glyph = group->num_glyphs ? G(info)[group->first_glyph_idx].codepoint : 0;

        PyObject *eg = PyTuple_New(MAX_NUM_EXTRA_GLYPHS);
        for (size_t g = 0; g < MAX_NUM_EXTRA_GLYPHS; g++) PyTuple_SET_ITEM(eg, g, Py_BuildValue("H", g + 1 < group->num_glyphs ? G(info)[group->first_glyph_idx + g].codepoint : 0));
        PyList_Append(ans, Py_BuildValue("IIHN", group->num_cells, group->num_glyphs, first_glyph, eg));
        idx++;
    }
    if (face) { Py_CLEAR(face); free_maps(font); free(font); }
    return ans;
}
#undef G

static inline void
render_run(FontGroup *fg, CPUCell *first_cpu_cell, GPUCell *first_gpu_cell, index_type num_cells, ssize_t font_idx, bool pua_space_ligature, bool center_glyph, int cursor_offset, DisableLigature disable_ligature_strategy) {
    switch(font_idx) {
        default:
            shape_run(first_cpu_cell, first_gpu_cell, num_cells, &fg->fonts[font_idx], disable_ligature_strategy == DISABLE_LIGATURES_ALWAYS);
            if (pua_space_ligature) merge_groups_for_pua_space_ligature();
            else if (cursor_offset > -1) {
                index_type left, right;
                split_run_at_offset(cursor_offset, &left, &right);
                if (right > left) {
                    if (left) {
                        shape_run(first_cpu_cell, first_gpu_cell, left, &fg->fonts[font_idx], false);
                        render_groups(fg, &fg->fonts[font_idx], center_glyph);
                    }
                        shape_run(first_cpu_cell + left, first_gpu_cell + left, right - left, &fg->fonts[font_idx], true);
                        render_groups(fg, &fg->fonts[font_idx], center_glyph);
                    if (right < num_cells) {
                        shape_run(first_cpu_cell + right, first_gpu_cell + right, num_cells - right, &fg->fonts[font_idx], false);
                        render_groups(fg, &fg->fonts[font_idx], center_glyph);
                    }
                    break;
                }
            }
            render_groups(fg, &fg->fonts[font_idx], center_glyph);
            break;
        case BLANK_FONT:
            while(num_cells--) { set_sprite(first_gpu_cell, 0, 0, 0); first_cpu_cell++; first_gpu_cell++; }
            break;
        case BOX_FONT:
            while(num_cells--) { render_box_cell(fg, first_cpu_cell, first_gpu_cell); first_cpu_cell++; first_gpu_cell++; }
            break;
        case MISSING_FONT:
            while(num_cells--) { set_sprite(first_gpu_cell, MISSING_GLYPH, 0, 0); first_cpu_cell++; first_gpu_cell++; }
            break;
    }
}

void
render_line(FONTS_DATA_HANDLE fg_, Line *line, index_type lnum, Cursor *cursor, DisableLigature disable_ligature_strategy) {
#define RENDER if (run_font_idx != NO_FONT && i > first_cell_in_run) { \
    int cursor_offset = -1; \
    if (disable_ligature_at_cursor && first_cell_in_run <= cursor->x && cursor->x <= i) cursor_offset = cursor->x - first_cell_in_run; \
    render_run(fg, line->cpu_cells + first_cell_in_run, line->gpu_cells + first_cell_in_run, i - first_cell_in_run, run_font_idx, false, center_glyph, cursor_offset, disable_ligature_strategy); \
}
    FontGroup *fg = (FontGroup*)fg_;
    ssize_t run_font_idx = NO_FONT;
    bool center_glyph = false;
    bool disable_ligature_at_cursor = cursor != NULL && disable_ligature_strategy == DISABLE_LIGATURES_CURSOR && lnum == cursor->y;
    index_type first_cell_in_run, i;
    attrs_type prev_width = 0;
    for (i=0, first_cell_in_run=0; i < line->xnum; i++) {
        if (prev_width == 2) { prev_width = 0; continue; }
        CPUCell *cpu_cell = line->cpu_cells + i;
        GPUCell *gpu_cell = line->gpu_cells + i;
        bool is_fallback_font, is_emoji_presentation;
        ssize_t cell_font_idx = font_for_cell(fg, cpu_cell, gpu_cell, &is_fallback_font, &is_emoji_presentation);

        if (
                cell_font_idx != MISSING_FONT &&
                ((is_fallback_font && !is_emoji_presentation && is_symbol(cpu_cell->ch)) || (cell_font_idx != BOX_FONT && is_private_use(cpu_cell->ch)))
        ) {
            unsigned int desired_cells = 1;
            if (cell_font_idx > 0) {
                Font *font = (fg->fonts + cell_font_idx);
                glyph_index glyph_id = glyph_id_for_codepoint(font->face, cpu_cell->ch);

                int width = get_glyph_width(font->face, glyph_id);
                desired_cells = (unsigned int)ceilf((float)width / fg->cell_width);
            }

            unsigned int num_spaces = 0;
            while ((line->cpu_cells[i+num_spaces+1].ch == ' ')
                    && num_spaces < MAX_NUM_EXTRA_GLYPHS_PUA
                    && num_spaces < desired_cells
                    && i + num_spaces + 1 < line->xnum) {
                num_spaces++;
                // We have a private use char followed by space(s), render it as a multi-cell ligature.
                GPUCell *space_cell = line->gpu_cells + i + num_spaces;
                // Ensure the space cell uses the foreground color from the PUA cell.
                // This is needed because there are applications like
                // Powerline that use PUA+space with different foreground colors
                // for the space and the PUA. See for example: https://github.com/kovidgoyal/kitty/issues/467
                space_cell->fg = gpu_cell->fg;
                space_cell->decoration_fg = gpu_cell->decoration_fg;
            }
            if (num_spaces) {
                center_glyph = true;
                RENDER
                center_glyph = false;
                render_run(fg, line->cpu_cells + i, line->gpu_cells + i, num_spaces + 1, cell_font_idx, true, center_glyph, -1, disable_ligature_strategy);
                run_font_idx = NO_FONT;
                first_cell_in_run = i + num_spaces + 1;
                prev_width = line->gpu_cells[i+num_spaces].attrs & WIDTH_MASK;
                i += num_spaces;
                continue;
            }
        }
        prev_width = gpu_cell->attrs & WIDTH_MASK;
        if (run_font_idx == NO_FONT) run_font_idx = cell_font_idx;
        if (run_font_idx == cell_font_idx) continue;
        RENDER
        run_font_idx = cell_font_idx;
        first_cell_in_run = i;
    }
    RENDER
#undef RENDER
}

StringCanvas
render_simple_text(FONTS_DATA_HANDLE fg_, const char *text) {
    FontGroup *fg = (FontGroup*)fg_;
    if (fg->fonts_count && fg->medium_font_idx) return render_simple_text_impl(fg->fonts[fg->medium_font_idx].face, text, fg->baseline);
    StringCanvas ans = {0};
    return ans;
}

static inline void
clear_symbol_maps(void) {
    if (symbol_maps) { free(symbol_maps); symbol_maps = NULL; num_symbol_maps = 0; }
}

typedef struct {
    unsigned int main, bold, italic, bi, num_symbol_fonts;
} DescriptorIndices;

DescriptorIndices descriptor_indices = {0};

static PyObject*
set_font_data(PyObject UNUSED *m, PyObject *args) {
    PyObject *sm;
    Py_CLEAR(box_drawing_function); Py_CLEAR(prerender_function); Py_CLEAR(descriptor_for_idx);
    if (!PyArg_ParseTuple(args, "OOOIIIIO!d",
                &box_drawing_function, &prerender_function, &descriptor_for_idx,
                &descriptor_indices.bold, &descriptor_indices.italic, &descriptor_indices.bi, &descriptor_indices.num_symbol_fonts,
                &PyTuple_Type, &sm, &global_state.font_sz_in_pts)) return NULL;
    Py_INCREF(box_drawing_function); Py_INCREF(prerender_function); Py_INCREF(descriptor_for_idx);
    free_font_groups();
    clear_symbol_maps();
    num_symbol_maps = PyTuple_GET_SIZE(sm);
    symbol_maps = calloc(num_symbol_maps, sizeof(SymbolMap));
    if (symbol_maps == NULL) return PyErr_NoMemory();
    for (size_t s = 0; s < num_symbol_maps; s++) {
        unsigned int left, right, font_idx;
        SymbolMap *x = symbol_maps + s;
        if (!PyArg_ParseTuple(PyTuple_GET_ITEM(sm, s), "III", &left, &right, &font_idx)) return NULL;
        x->left = left; x->right = right; x->font_idx = font_idx;
    }
    Py_RETURN_NONE;
}

static inline void
send_prerendered_sprites(FontGroup *fg) {
    int error = 0;
    sprite_index x = 0, y = 0, z = 0;
    // blank cell
    clear_canvas(fg);
    current_send_sprite_to_gpu((FONTS_DATA_HANDLE)fg, x, y, z, fg->canvas);
    do_increment(fg, &error);
    if (error != 0) { sprite_map_set_error(error); PyErr_Print(); fatal("Failed"); }
    PyObject *args = PyObject_CallFunction(prerender_function, "IIIIIdd", fg->cell_width, fg->cell_height, fg->baseline, fg->underline_position, fg->underline_thickness, fg->logical_dpi_x, fg->logical_dpi_y);
    if (args == NULL) { PyErr_Print(); fatal("Failed to pre-render cells"); }
    for (ssize_t i = 0; i < PyTuple_GET_SIZE(args) - 1; i++) {
        x = fg->sprite_tracker.x; y = fg->sprite_tracker.y; z = fg->sprite_tracker.z;
        if (y > 0) { fatal("Too many pre-rendered sprites for your GPU or the font size is too large"); }
        do_increment(fg, &error);
        if (error != 0) { sprite_map_set_error(error); PyErr_Print(); fatal("Failed"); }
        uint8_t *alpha_mask = PyLong_AsVoidPtr(PyTuple_GET_ITEM(args, i));
        clear_canvas(fg);
        Region r = { .right = fg->cell_width, .bottom = fg->cell_height };
        render_alpha_mask(alpha_mask, fg->canvas, &r, &r, fg->cell_width, fg->cell_width);
        current_send_sprite_to_gpu((FONTS_DATA_HANDLE)fg, x, y, z, fg->canvas);
    }
    Py_CLEAR(args);
}

static inline size_t
initialize_font(FontGroup *fg, unsigned int desc_idx, const char *ftype) {
    PyObject *d = PyObject_CallFunction(descriptor_for_idx, "I", desc_idx);
    if (d == NULL) { PyErr_Print(); fatal("Failed for %s font", ftype); }
    bool bold = PyObject_IsTrue(PyTuple_GET_ITEM(d, 1));
    bool italic = PyObject_IsTrue(PyTuple_GET_ITEM(d, 2));
    PyObject *face = desc_to_face(PyTuple_GET_ITEM(d, 0), (FONTS_DATA_HANDLE)fg);
    Py_CLEAR(d);
    if (face == NULL) { PyErr_Print(); fatal("Failed to convert descriptor to face for %s font", ftype); }
    size_t idx = fg->fonts_count++;
    bool ok = init_font(fg->fonts + idx, face, bold, italic, false);
    Py_CLEAR(face);
    if (!ok) {
        if (PyErr_Occurred()) { PyErr_Print(); }
        fatal("Failed to initialize %s font: %zu", ftype, idx);
    }
    return idx;
}

static void
initialize_font_group(FontGroup *fg) {
    fg->fonts_capacity = 10 + descriptor_indices.num_symbol_fonts;
    fg->fonts = calloc(fg->fonts_capacity, sizeof(Font));
    if (fg->fonts == NULL) fatal("Out of memory allocating fonts array");
    fg->fonts_count = 1;  // the 0 index font is the box font
#define I(attr)  if (descriptor_indices.attr) fg->attr##_font_idx = initialize_font(fg, descriptor_indices.attr, #attr); else fg->attr##_font_idx = -1;
    fg->medium_font_idx = initialize_font(fg, 0, "medium");
    I(bold); I(italic); I(bi);
#undef I
    fg->first_symbol_font_idx = fg->fonts_count; fg->first_fallback_font_idx = fg->fonts_count;
    fg->fallback_fonts_count = 0;
    for (size_t i = 0; i < descriptor_indices.num_symbol_fonts; i++) {
        initialize_font(fg, descriptor_indices.bi + 1 + i, "symbol_map");
        fg->first_fallback_font_idx++;
    }
#undef I
    calc_cell_metrics(fg);
}


void
send_prerendered_sprites_for_window(OSWindow *w) {
    FontGroup *fg = (FontGroup*)w->fonts_data;
    if (!fg->sprite_map) {
        fg->sprite_map = alloc_sprite_map(fg->cell_width, fg->cell_height);
        send_prerendered_sprites(fg);
    }
}

FONTS_DATA_HANDLE
load_fonts_data(double font_sz_in_pts, double dpi_x, double dpi_y) {
    FontGroup *fg = font_group_for(font_sz_in_pts, dpi_x, dpi_y);
    return (FONTS_DATA_HANDLE)fg;
}

static void
finalize(void) {
    Py_CLEAR(python_send_to_gpu_impl);
    clear_symbol_maps();
    Py_CLEAR(box_drawing_function);
    Py_CLEAR(prerender_function);
    Py_CLEAR(descriptor_for_idx);
    free_font_groups();
    if (harfbuzz_buffer) { hb_buffer_destroy(harfbuzz_buffer); harfbuzz_buffer = NULL; }
    free(group_state.groups); group_state.groups = NULL; group_state.groups_capacity = 0;
}

static PyObject*
sprite_map_set_layout(PyObject UNUSED *self, PyObject *args) {
    unsigned int w, h;
    if(!PyArg_ParseTuple(args, "II", &w, &h)) return NULL;
    if (!num_font_groups) { PyErr_SetString(PyExc_RuntimeError, "must create font group first"); return NULL; }
    sprite_tracker_set_layout(&font_groups->sprite_tracker, w, h);
    Py_RETURN_NONE;
}

static PyObject*
test_sprite_position_for(PyObject UNUSED *self, PyObject *args) {
    glyph_index glyph;
    ExtraGlyphs extra_glyphs = {{0}};
    if (!PyArg_ParseTuple(args, "H|H", &glyph, &extra_glyphs.data)) return NULL;
    int error;
    FontGroup *fg = font_groups;
    if (!num_font_groups) { PyErr_SetString(PyExc_RuntimeError, "must create font group first"); return NULL; }
    SpritePosition *pos = sprite_position_for(fg, &fg->fonts[fg->medium_font_idx], glyph, &extra_glyphs, 0, &error);
    if (pos == NULL) { sprite_map_set_error(error); return NULL; }
    return Py_BuildValue("HHH", pos->x, pos->y, pos->z);
}

static PyObject*
set_send_sprite_to_gpu(PyObject UNUSED *self, PyObject *func) {
    Py_CLEAR(python_send_to_gpu_impl);
    if (func != Py_None) {
        python_send_to_gpu_impl = func;
        Py_INCREF(python_send_to_gpu_impl);
    }
    current_send_sprite_to_gpu = python_send_to_gpu_impl ? python_send_to_gpu : send_sprite_to_gpu;
    Py_RETURN_NONE;
}

static PyObject*
test_render_line(PyObject UNUSED *self, PyObject *args) {
    PyObject *line;
    if (!PyArg_ParseTuple(args, "O!", &Line_Type, &line)) return NULL;
    if (!num_font_groups) { PyErr_SetString(PyExc_RuntimeError, "must create font group first"); return NULL; }
    render_line((FONTS_DATA_HANDLE)font_groups, (Line*)line, 0, NULL, DISABLE_LIGATURES_NEVER);
    Py_RETURN_NONE;
}

static PyObject*
concat_cells(PyObject UNUSED *self, PyObject *args) {
    // Concatenate cells returning RGBA data
    unsigned int cell_width, cell_height;
    int is_32_bit;
    PyObject *cells;
    if (!PyArg_ParseTuple(args, "IIpO!", &cell_width, &cell_height, &is_32_bit, &PyTuple_Type, &cells)) return NULL;
    size_t num_cells = PyTuple_GET_SIZE(cells), r, c, i;
    PyObject *ans = PyBytes_FromStringAndSize(NULL, 4 * cell_width * cell_height * num_cells);
    if (ans == NULL) return PyErr_NoMemory();
    pixel *dest = (pixel*)PyBytes_AS_STRING(ans);
    for (r = 0; r < cell_height; r++) {
        for (c = 0; c < num_cells; c++) {
            void *s = ((uint8_t*)PyBytes_AS_STRING(PyTuple_GET_ITEM(cells, c)));
            if (is_32_bit) {
                pixel *src = (pixel*)s + cell_width * r;
                for (i = 0; i < cell_width; i++, dest++) {
                    uint8_t *rgba = (uint8_t*)dest;
                    rgba[0] = (src[i] >> 24) & 0xff;
                    rgba[1] = (src[i] >> 16) & 0xff;
                    rgba[2] = (src[i] >> 8) & 0xff;
                    rgba[3] = src[i] & 0xff;
                }
            } else {
                uint8_t *src = (uint8_t*)s + cell_width * r;
                for (i = 0; i < cell_width; i++, dest++) {
                    uint8_t *rgba = (uint8_t*)dest;
                    if (src[i]) { memset(rgba, 0xff, 3); rgba[3] = src[i]; }
                    else *dest = 0;
                }
            }

        }
    }
    return ans;
}

static PyObject*
current_fonts(PYNOARG) {
    if (!num_font_groups) { PyErr_SetString(PyExc_RuntimeError, "must create font group first"); return NULL; }
    PyObject *ans = PyDict_New();
    if (!ans) return NULL;
    FontGroup *fg = font_groups;
#define SET(key, val) {if (PyDict_SetItemString(ans, #key, fg->fonts[val].face) != 0) { goto error; }}
    SET(medium, fg->medium_font_idx);
    if (fg->bold_font_idx > 0) SET(bold, fg->bold_font_idx);
    if (fg->italic_font_idx > 0) SET(italic, fg->italic_font_idx);
    if (fg->bi_font_idx > 0) SET(bi, fg->bi_font_idx);
    PyObject *ff = PyTuple_New(fg->fallback_fonts_count);
    if (!ff) goto error;
    for (size_t i = 0; i < fg->fallback_fonts_count; i++) {
        Py_INCREF(fg->fonts[fg->first_fallback_font_idx + i].face);
        PyTuple_SET_ITEM(ff, i, fg->fonts[fg->first_fallback_font_idx + i].face);
    }
    PyDict_SetItemString(ans, "fallback", ff);
    Py_CLEAR(ff);
    return ans;
error:
    Py_CLEAR(ans); return NULL;
#undef SET
}

static PyObject*
get_fallback_font(PyObject UNUSED *self, PyObject *args) {
    if (!num_font_groups) { PyErr_SetString(PyExc_RuntimeError, "must create font group first"); return NULL; }
    PyObject *text;
    int bold, italic;
    if (!PyArg_ParseTuple(args, "Upp", &text, &bold, &italic)) return NULL;
    CPUCell cpu_cell = {0};
    GPUCell gpu_cell = {0};
    static Py_UCS4 char_buf[2 + arraysz(cpu_cell.cc_idx)];
    if (!PyUnicode_AsUCS4(text, char_buf, arraysz(char_buf), 1)) return NULL;
    cpu_cell.ch = char_buf[0];
    for (unsigned i = 0; i + 1 < (unsigned) PyUnicode_GetLength(text) && i < arraysz(cpu_cell.cc_idx); i++) cpu_cell.cc_idx[i] = mark_for_codepoint(char_buf[i + 1]);
    if (bold) gpu_cell.attrs |= 1 << BOLD_SHIFT;
    if (italic) gpu_cell.attrs |= 1 << ITALIC_SHIFT;
    FontGroup *fg = font_groups;
    ssize_t ans = fallback_font(fg, &cpu_cell, &gpu_cell);
    if (ans == MISSING_FONT) { PyErr_SetString(PyExc_ValueError, "No fallback font found"); return NULL; }
    if (ans < 0) { PyErr_SetString(PyExc_ValueError, "Too many fallback fonts"); return NULL; }
    return fg->fonts[ans].face;
}

static PyObject*
create_test_font_group(PyObject *self UNUSED, PyObject *args) {
    double sz, dpix, dpiy;
    if (!PyArg_ParseTuple(args, "ddd", &sz, &dpix, &dpiy)) return NULL;
    FontGroup *fg = font_group_for(sz, dpix, dpiy);
    if (!fg->sprite_map) send_prerendered_sprites(fg);
    return Py_BuildValue("II", fg->cell_width, fg->cell_height);
}

static PyObject*
free_font_data(PyObject *self UNUSED, PyObject *args UNUSED) {
    finalize();
    Py_RETURN_NONE;
}

static PyMethodDef module_methods[] = {
    METHODB(set_font_data, METH_VARARGS),
    METHODB(free_font_data, METH_NOARGS),
    METHODB(create_test_font_group, METH_VARARGS),
    METHODB(sprite_map_set_layout, METH_VARARGS),
    METHODB(test_sprite_position_for, METH_VARARGS),
    METHODB(concat_cells, METH_VARARGS),
    METHODB(set_send_sprite_to_gpu, METH_O),
    METHODB(test_shape, METH_VARARGS),
    METHODB(current_fonts, METH_NOARGS),
    METHODB(test_render_line, METH_VARARGS),
    METHODB(get_fallback_font, METH_VARARGS),
    {NULL, NULL, 0, NULL}        /* Sentinel */
};

bool
init_fonts(PyObject *module) {
    harfbuzz_buffer = hb_buffer_create();
    if (harfbuzz_buffer == NULL || !hb_buffer_allocation_successful(harfbuzz_buffer) || !hb_buffer_pre_allocate(harfbuzz_buffer, 2048)) { PyErr_NoMemory(); return false; }
    hb_buffer_set_cluster_level(harfbuzz_buffer, HB_BUFFER_CLUSTER_LEVEL_MONOTONE_CHARACTERS);
#define create_feature(feature, where) {\
    if (!hb_feature_from_string(feature, sizeof(feature) - 1, &hb_features[where])) { \
        PyErr_SetString(PyExc_RuntimeError, "Failed to create " feature " harfbuzz feature"); \
        return false; \
    }}
    create_feature("-liga", LIGA_FEATURE);
    create_feature("-dlig", DLIG_FEATURE);
    create_feature("-calt", CALT_FEATURE);
#undef create_feature
    if (PyModule_AddFunctions(module, module_methods) != 0) return false;
    current_send_sprite_to_gpu = send_sprite_to_gpu;
    return true;
}<|MERGE_RESOLUTION|>--- conflicted
+++ resolved
@@ -564,19 +564,12 @@
             return BLANK_FONT;
         case 0x2500 ... 0x2573:
         case 0x2574 ... 0x259f:
-<<<<<<< HEAD
-        case 0xe0b0: // 
-        case 0xe0b2: // 
-        case 0xe0b4: // 
-        case 0xe0b6: // 
+        case 0xe0b0 ... 0xe0b4:
+        case 0xe0b6:
         case 0xe0b8: // 
         case 0xe0ba: //   
         case 0xe0bc: // 
         case 0xe0be: //   
-=======
-        case 0xe0b0 ... 0xe0b4:
-        case 0xe0b6:
->>>>>>> 576b03c0
             return BOX_FONT;
         default:
             ans = in_symbol_maps(fg, cpu_cell->ch);
@@ -612,13 +605,8 @@
     switch(ch) {
         case 0x2500 ... 0x259f:
             return ch - 0x2500;
-<<<<<<< HEAD
-        case 0xe0b0: // 
-            return 0x0fa;
-        case 0xe0b2: // 
-            return 0x0fb;
-        case 0xe0b4: // 
-            return 0x0fc;
+        case 0xe0b0 ... 0xe0d4:
+            return 0xa0 + ch - 0xe0b0;
         case 0xe0b6: // 
             return 0x0fd;
         case 0xe0b8: // 
@@ -629,10 +617,6 @@
             return 0x100;
         case 0xe0be: // 
             return 0x101;
-=======
-        case 0xe0b0 ... 0xe0d4:
-            return 0xa0 + ch - 0xe0b0;
->>>>>>> 576b03c0
         default:
             return 0xfff;
     }
